import json
import logging
import os.path
import time
from typing import Dict

from datetime import datetime, timedelta
import numpy as np

from classify.trackprediction import TrackPrediction
from ml_tools import tools
from ml_tools.cptvfileprocessor import CPTVFileProcessor
from ml_tools.dataset import Preprocessor
import ml_tools.globals as globs
from ml_tools.previewer import Previewer
from ml_tools.model import Model
from track.track import Track
from track.trackextractor import TrackExtractor


class ClipClassifier(CPTVFileProcessor):
    """ Classifies tracks within CPTV files. """

    # skips every nth frame.  Speeds things up a little, but reduces prediction quality.
    FRAME_SKIP = 1

    def __init__(self, config, tracking_config):
        """ Create an instance of a clip classifier"""

        super(ClipClassifier, self).__init__(config, tracking_config)

        # prediction record for each track
        self.track_prediction: Dict[Track, TrackPrediction] = {}

        self.previewer = Previewer.create_if_required(config, config.classify.preview)

        self.start_date = None
        self.end_date = None

        # enables exports detailed information for each track.  If preview mode is enabled also enables track previews.
        self.enable_per_track_information = False

    def preprocess(self, frame, thermal_reference):
        """
        Applies preprocessing to frame required by the model.
        :param frame: numpy array of shape [C, H, W]
        :return: preprocessed numpy array
        """

        # note, would be much better if the model did this, as only the model knows how preprocessing occured during
        # training
        frame = np.float32(frame)
        frame[2 : 3 + 1] *= 1 / 256
        frame[0] -= thermal_reference

        return frame

    def identify_track(self, tracker: TrackExtractor, track: Track):
        """
        Runs through track identifying segments, and then returns it's prediction of what kind of animal this is.
        One prediction will be made for every frame.
        :param track: the track to identify.
        :return: TrackPrediction object
        """

        # uniform prior stats start with uniform distribution.  This is the safest bet, but means that
        # it takes a while to make predictions.  When off the first prediction is used instead causing
        # faster, but potentially more unstable predictions.
        UNIFORM_PRIOR = False

        predictions = []
        novelties = []

        num_labels = len(self.classifier.labels)
        prediction_smooth = 0.1

        smooth_prediction = None
        smooth_novelty = None

        prediction = 0.0
        novelty = 0.0

        fp_index = self.classifier.labels.index("false-positive")

        # go through making clas sifications at each frame
        # note: we should probably be doing this every 9 frames or so.
        state = None
        for i in range(len(track)):
            # note: would be much better for the tracker to store the thermal references as it goes.
            thermal_reference = np.median(
                tracker.frame_buffer.thermal[track.start_frame + i]
            )

            frame = tracker.get_track_channels(track, i)

            if i % self.FRAME_SKIP == 0:

                # we use a tigher cropping here so we disable the default 2 pixel inset
                frames = Preprocessor.apply(
                    [frame], [thermal_reference], default_inset=0
                )

                if frames is None:
                    logging.info("Frame {} of track could not be classified.".format(i))
                    return

                frame = frames[0]
                prediction, novelty, state = self.classifier.classify_frame_with_novelty(
                    frame, state
                )

                # make false-positive prediction less strong so if track has dead footage it won't dominate a strong
                # score
                prediction[fp_index] *= 0.8

                # a little weight decay helps the model not lock into an initial impression.
                # 0.98 represents a half life of around 3 seconds.
                state *= 0.98

                # precondition on weight,  segments with small mass are weighted less as we can assume the error is
                # higher here.
                mass = track.bounds_history[i].mass

                # we use the square-root here as the mass is in units squared.
                # this effectively means we are giving weight based on the diameter
                # of the object rather than the mass.
                mass_weight = np.clip(mass / 20, 0.02, 1.0) ** 0.5

                # cropped frames don't do so well so restrict their score
                cropped_weight = 0.7 if track.bounds_history[i].was_cropped else 1.0

                prediction *= mass_weight * cropped_weight

            if smooth_prediction is None:
                if UNIFORM_PRIOR:
                    smooth_prediction = np.ones([num_labels]) * (1 / num_labels)
                else:
                    smooth_prediction = prediction
                smooth_novelty = 0.5
            else:
                smooth_prediction = (
                    1 - prediction_smooth
                ) * smooth_prediction + prediction_smooth * prediction
                smooth_novelty = (
                    1 - prediction_smooth
                ) * smooth_novelty + prediction_smooth * novelty

            predictions.append(smooth_prediction)
            novelties.append(smooth_novelty)

        return TrackPrediction(predictions, novelties)

    @property
    def classifier(self):
        """
        Returns a classifier object, which is created on demand.
        This means if the ClipClassifier is copied to a new process a new Classifier instance will be created.
        """
        if globs._classifier is None:
            t0 = datetime.now()
            logging.info("classifier loading")
            globs._classifier = Model(
<<<<<<< HEAD
                session=tools.get_session(disable_gpu=not self.config.use_gpu)
=======
                train_config=self.config.train,
                session=tools.get_session(disable_gpu=not self.config.use_gpu),
>>>>>>> 776ca15f
            )
            globs._classifier.load(self.config.classify.model)
            logging.info("classifier loaded ({})".format(datetime.now() - t0))

        return globs._classifier

    def get_clip_prediction(self):
        """ Returns list of class predictions for all tracks in this clip. """

        class_best_score = [0 for _ in range(len(self.classifier.labels))]

        # keep track of our highest confidence over every track for each class
        for _, prediction in self.track_prediction.items():
            for i in range(len(self.classifier.labels)):
                class_best_score[i] = max(
                    class_best_score[i], prediction.class_best_score[i]
                )

        results = []
        for n in range(1, 1 + len(self.classifier.labels)):
            nth_label = int(np.argsort(class_best_score)[-n])
            nth_score = float(np.sort(class_best_score)[-n])
            results.append((self.classifier.labels[nth_label], nth_score))

        return results

    def needs_processing(self, filename):
        """
        Returns True if this file needs to be processed, false otherwise.
        :param filename: the full path and filename of the cptv file in question.
        :return: returns true if file should be processed, false otherwise
        """

        # check date filters
        date_part = str(os.path.basename(filename).split("-")[0])
        date = datetime.strptime(date_part, "%Y%m%d")
        if self.start_date and date < self.start_date:
            return False
        if self.end_date and date > self.end_date:
            return False

        # look to see of the destination file already exists.
        classify_name = self.get_classify_filename(filename)
        meta_filename = classify_name + ".txt"

        # if no stats file exists we haven't processed file, so reprocess
        if self.config.reprocess:
            return True
        else:
            return not os.path.exists(meta_filename)

    def get_meta_data(self, filename):
        """ Reads meta-data for a given cptv file. """
        source_meta_filename = os.path.splitext(filename)[0] + ".txt"
        if os.path.exists(source_meta_filename):

            meta_data = tools.load_clip_metadata(source_meta_filename)

            tags = set()
            for record in meta_data["Tags"]:
                # skip automatic tags
                if record.get("automatic", False):
                    continue
                else:
                    tags.add(record["animal"])

            tags = list(tags)

            if len(tags) == 0:
                tag = "no tag"
            elif len(tags) == 1:
                tag = tags[0] if tags[0] else "none"
            else:
                tag = "multi"
            meta_data["primary_tag"] = tag
            return meta_data
        else:
            return None

    def get_classify_filename(self, input_filename):
        return os.path.splitext(
            os.path.join(
                self.config.classify.classify_folder, os.path.basename(input_filename)
            )
        )[0]

    def process_all(self, root):
        for root, folders, _ in os.walk(root):
            for folder in folders:
                if folder not in self.config.excluded_folders:
                    self.process_folder(os.path.join(root, folder), tag=folder.lower())

    def process_file(self, filename, **kwargs):
        """
        Process a file extracting tracks and identifying them.
        :param filename: filename to process
        :param enable_preview: if true an MPEG preview file is created.
        """

        if not os.path.exists(filename):
            raise Exception("File {} not found.".format(filename))

        logging.info("Processing file '{}'".format(filename))

        start = time.time()

        tracker = TrackExtractor(self.tracker_config)
        tracker.load(filename)

        tracker.extract_tracks()

        if len(tracker.tracks) > 0:
            tracker.generate_optical_flow()

        classify_name = self.get_classify_filename(filename)
        destination_folder = os.path.dirname(classify_name)

        if not os.path.exists(destination_folder):
            logging.info("Creating folder {}".format(destination_folder))
            os.makedirs(destination_folder)

        mpeg_filename = classify_name + ".mp4"

        meta_filename = classify_name + ".txt"

        # reset track predictions
        self.track_prediction = {}

        logging.info(os.path.basename(filename) + ":")

        # identify each track
        for i, track in enumerate(tracker.tracks):

            prediction = self.identify_track(tracker, track)

            self.track_prediction[track] = prediction

            description = prediction.description(self.classifier.labels)

            logging.info(
                " - [{}/{}] prediction: {}".format(
                    i + 1, len(tracker.tracks), description
                )
            )

        if self.previewer:
            logging.info("Exporting preview to '{}'".format(mpeg_filename))
            prediction_string = ""
            for label, score in self.get_clip_prediction():
                if score > 0.5:
                    prediction_string = prediction_string + " {} {:.1f}".format(
                        label, score * 10
                    )
            self.previewer.export_clip_preview(
                mpeg_filename, tracker, self.track_prediction
            )

        self.save_metadata(filename, meta_filename, tracker)

        if self.tracker_config.verbose:
            ms_per_frame = (
                (time.time() - start) * 1000 / max(1, len(tracker.frame_buffer.thermal))
            )
            logging.info("Took {:.1f}ms per frame".format(ms_per_frame))

    def save_metadata(self, filename, meta_filename, tracker):
        # read in original metadata
        meta_data = self.get_meta_data(filename)

        # record results in text file.
        save_file = {}
        save_file["source"] = filename
        save_file["start_time"] = tracker.video_start_time.isoformat()
        save_file["end_time"] = (
            tracker.video_start_time
            + timedelta(seconds=len(tracker.frame_buffer.thermal) / 9.0)
        ).isoformat()
        save_file["algorithm"] = {}
        save_file["algorithm"]["model"] = self.config.classify.model
        save_file["algorithm"]["tracker_version"] = tracker.VERSION
        save_file["algorithm"]["tracker_config"] = self.tracker_config.as_dict()

        if meta_data:
            save_file["camera"] = meta_data["Device"]["devicename"]
            save_file["cptv_meta"] = meta_data
            save_file["original_tag"] = meta_data["primary_tag"]
        save_file["tracks"] = []
        for track, prediction in self.track_prediction.items():
            track_info = {}
            start_s, end_s = tracker.start_and_end_in_secs(track)
            save_file["tracks"].append(track_info)
            track_info["start_s"] = start_s
            track_info["end_s"] = end_s
            track_info["num_frames"] = prediction.num_frames
            track_info["frame_start"] = track.start_frame
            track_info["label"] = self.classifier.labels[prediction.label()]
            track_info["confidence"] = round(prediction.score(), 2)
            track_info["clarity"] = round(prediction.clarity, 3)
            track_info["average_novelty"] = round(prediction.average_novelty, 2)
            track_info["max_novelty"] = round(prediction.max_novelty, 2)
            track_info["all_class_confidences"] = {}
            for i, value in enumerate(prediction.class_best_score):
                label = self.classifier.labels[i]
                track_info["all_class_confidences"][label] = round(value, 3)

            positions = []
            for index, bounds in enumerate(track.bounds_history):
                track_time = tracker.frame_time_in_secs(track, index)
                positions.append([track_time, bounds])
            track_info["positions"] = positions

        if self.config.classify.meta_to_stdout:
            print(json.dumps(save_file, cls=tools.CustomJSONEncoder))
        else:
            with open(meta_filename, "w") as f:
                json.dump(save_file, f, indent=4, cls=tools.CustomJSONEncoder)<|MERGE_RESOLUTION|>--- conflicted
+++ resolved
@@ -160,12 +160,8 @@
             t0 = datetime.now()
             logging.info("classifier loading")
             globs._classifier = Model(
-<<<<<<< HEAD
-                session=tools.get_session(disable_gpu=not self.config.use_gpu)
-=======
                 train_config=self.config.train,
                 session=tools.get_session(disable_gpu=not self.config.use_gpu),
->>>>>>> 776ca15f
             )
             globs._classifier.load(self.config.classify.model)
             logging.info("classifier loaded ({})".format(datetime.now() - t0))
